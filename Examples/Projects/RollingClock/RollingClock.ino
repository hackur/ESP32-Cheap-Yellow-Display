--- conflicted
+++ resolved
@@ -325,44 +325,32 @@
   int mth = month(local);
   int yr = year(local);
 
-<<<<<<< HEAD
-  if (dd != prevDay) {
-    prevDay = dd;
+  if (dd != prevDay)
+  {
     tft.setTextDatum(BC_DATUM);
     char buffer[50];
-    sprintf(buffer, "%02d/%02d/%d", mth, dd, yr);
+    if (NOT_US_DATE)
+    {
+        sprintf(buffer, "%02d/%02d/%d", dd, mth, yr);
+    }
+    else
+    {
+        // MURICA!!
+        sprintf(buffer, "%02d/%02d/%d", mth, dd, yr);
+    }
+
     tft.setTextSize(4);
     int h = tft.fontHeight();
     tft.fillRect(0, 210 - h, 320, h, TFT_BLACK);
+
     tft.drawString(buffer, 320 / 2, 210);
 
     int dow = weekday(local);
-    String dayNames[] = { "", "Sunday", "Monday", "Tuesday", "Wednesday", "Thursday", "Friday", "Saturday" };
+    String dayNames[] = {"", "Sunday", "Monday", "Tuesday", "Wednesday", "Thursday", "Friday", "Saturday"};
     tft.setTextSize(4);
     tft.fillRect(0, 170 - h, 320, h, TFT_BLACK);
     tft.drawString(dayNames[dow], 320 / 2, 170);
   }
-=======
-  tft.setTextDatum(BC_DATUM);
-  char buffer[50];
-  if (NOT_US_DATE)
-  {
-    sprintf(buffer, "%02d/%02d/%d", dd, mth, yr);
-  }
-  else
-  {
-    // MURICA!!
-    sprintf(buffer, "%02d/%02d/%d", mth, dd, yr);
-  }
-
-  tft.setTextSize(4);
-  tft.drawString(buffer, 320 / 2, 210);
-
-  int dow = weekday(local);
-  String dayNames[] = {"", "Sunday", "Monday", "Tuesday", "Wednesday", "Thursday", "Friday", "Saturday"};
-  tft.setTextSize(4);
-  tft.drawString(dayNames[dow], 320 / 2, 170);
->>>>>>> c6e25a0b
 }
 
 void SetupWiFi()
